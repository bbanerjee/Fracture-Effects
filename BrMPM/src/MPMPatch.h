--- conflicted
+++ resolved
@@ -8,15 +8,7 @@
 #include <Geometry/Point3D.h>
 #include <Geometry/Vector3D.h>
 #include <Geometry/IntVector3D.h>
-<<<<<<< HEAD
 #include <ShapeFunctions/MPMShapeFunctionP.h>
-=======
-<<<<<<< HEAD
-#include <VelocityBCSPArray.h>
-=======
->>>>>>> e1a365ea
-
->>>>>>> 508431166e437d17f4913ab5b0c99723ffbc80f6
 #include <Core/ProblemSpec/ProblemSpecP.h>
 #include <iostream>
 
@@ -44,31 +36,20 @@
 
     void initialize(const Uintah::ProblemSpecP& ps);
 
-<<<<<<< HEAD
     const Vector3D& nGhost() {return d_num_ghost;}
     const IntVector3D& nC()  {return d_node_counts;}
     const Vector3D& dX()  {return d_cell_size;}
     const Point3D& x0() {return d_lower;}
     double dt() {return d_delT;}
+    int it() {return d_iteration;}
 
     // Shape functions have to be created in the initialize stage
     const MPMShapeFunctionP& shape() {return d_shape;}
 
     // Initialize grid
     void initGrid(DoubleNodeData& gx);
-=======
-<<<<<<< HEAD
-  
-    const int& ghost() const {return d_num_ghost;}
-=======
-    Vector3D& nGhost() {return d_num_ghost;}
-    IntVector3D& nC()  {return d_node_counts;}
-    Vector3D& dX()  {return d_cell_size;}
-    Point3D& x0() {return d_lower;}
->>>>>>> e1a365ea
 
     const Vector3D& ghost() const {return d_num_ghost;}
->>>>>>> 508431166e437d17f4913ab5b0c99723ffbc80f6
  //   const double& thick() const {return d_thick;}
     const int& particlesperelement() const {return d_num_particles_per_cell;}
    // const IntArray3& numGrids() const;
@@ -96,44 +77,25 @@
  //                     Point3D& hitPoint) const;
 
   private:
-<<<<<<< HEAD
    
-    Point3D d_lower;    // X0
     Point3D d_upper;    // X1
-    Vector3D d_node_counts;  // Nc
-    Vector3D d_cellsize;     // dX
     IntVector3D d_num_cells;
     
-   // int d_t_initial;
-   // int d_t_final;
-    int d_num_ghost;        //nGhost
-=======
-
     Vector3D    d_num_ghost;      // Bryan's nGhost
     Point3D     d_lower;          //         X0
     IntVector3D d_node_counts;    //         nC
     Vector3D    d_cell_size;      //         dX
     double      d_delT;           //         dt
+    int         d_iteration;      //         it
 
     MPMShapeFunctionP d_shape;
 
-    //IntVector3D d_nC;
-    //Vector3D d_dX;
-    //Point3D d_X0;
-
- //   Point3D d_lower;
- //   Point3D d_upper;
-   
-    Point3D d_upper;
-    
    // int d_t_initial;
    // int d_t_final;
->>>>>>> 508431166e437d17f4913ab5b0c99723ffbc80f6
     double d_tol;                    //tolerance
    // double d_thick;
     int d_num_particles_per_cell;
 
-    
     double xcoord, ycoord, zcoord;
     
 
