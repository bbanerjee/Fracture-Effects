#
#  For more information, please see: http://software.sci.utah.edu
# 
#  The MIT License
# 
#  Copyright (c) 2004 Scientific Computing and Imaging Institute,
#  University of Utah.
# 
#  
#  Permission is hereby granted, free of charge, to any person obtaining a
#  copy of this software and associated documentation files (the "Software"),
#  to deal in the Software without restriction, including without limitation
#  the rights to use, copy, modify, merge, publish, distribute, sublicense,
#  and/or sell copies of the Software, and to permit persons to whom the
#  Software is furnished to do so, subject to the following conditions:
# 
#  The above copyright notice and this permission notice shall be included
#  in all copies or substantial portions of the Software.
# 
#  THE SOFTWARE IS PROVIDED "AS IS", WITHOUT WARRANTY OF ANY KIND, EXPRESS
#  OR IMPLIED, INCLUDING BUT NOT LIMITED TO THE WARRANTIES OF MERCHANTABILITY,
#  FITNESS FOR A PARTICULAR PURPOSE AND NONINFRINGEMENT. IN NO EVENT SHALL
#  THE AUTHORS OR COPYRIGHT HOLDERS BE LIABLE FOR ANY CLAIM, DAMAGES OR OTHER
#  LIABILITY, WHETHER IN AN ACTION OF CONTRACT, TORT OR OTHERWISE, ARISING
#  FROM, OUT OF OR IN CONNECTION WITH THE SOFTWARE OR THE USE OR OTHER
#  DEALINGS IN THE SOFTWARE.
#

# CMakeLists.txt for Vaango/src/StandAlone

message(STATUS "Binary dir = ${CMAKE_CURRENT_BINARY_DIR}")
set(CMAKE_RUNTIME_OUTPUT_DIRECTORY "${CMAKE_CURRENT_BINARY_DIR}")

ADD_EXECUTABLE(vaango vaango.cc)
ADD_EXECUTABLE(partvarRange partvarRange.cc)
ADD_EXECUTABLE(selectpart selectpart.cc)
ADD_EXECUTABLE(compare_uda compare_uda.cc)
ADD_EXECUTABLE(slb slb.cc)
ADD_EXECUTABLE(restart_merger restart_merger.cc)
ADD_EXECUTABLE(gambitFileReader gambitFileReader.cc)
ADD_EXECUTABLE(createFileGeomPieceFromUda createFileGeomPieceFromUda.cc)

SET(VAANGO_LIBS 
        Vaango_Core_Thread       
        Vaango_Core_DataArchive 
        Vaango_Core_Grid        
        Vaango_Core_Parallel    
        Vaango_Core_Labels      
        Vaango_Core_Util        
        Vaango_Core_Math        
        Vaango_Core_Disclosure  
        Vaango_Core_Exceptions  
        Vaango_Core_OS  
        Vaango_CCA_Ports        
        Vaango_CCA_Components_Parent 
        Vaango_CCA_Components_DataArchiver  
        Vaango_CCA_Components_LoadBalancers 
        Vaango_CCA_Components_Regridder     
        Vaango_Core_ProblemSpec             
        Vaango_CCA_Components_SimulationController 
        Vaango_CCA_Components_Schedulers           
        Vaango_CCA_Components_ProblemSpecification 
        Vaango_CCA_Components_Solvers
)

IF(ICE)
  SET(VAANGO_LIBS ${VAANGO_LIBS} Vaango_CCA_Components_Models)
ENDIF(ICE)
IF(HYPRE)
  SET(VAANGO_LIBS ${VAANGO_LIBS} ${HYPRE_LIBRARY})
ENDIF()
IF(PETSC)
  SET(VAANGO_LIBS ${VAANGO_LIBS} ${PETSC_LIBRARY})
ENDIF()

TARGET_LINK_LIBRARIES(vaango ${VAANGO_LIBS})

TARGET_LINK_LIBRARIES(compare_uda
  Vaango_Core_DataArchive
  Vaango_Core_Grid
  Vaango_Core_Malloc
  Vaango_Core_Thread
  Vaango_Core_Math
  Vaango_Core_Util
)

TARGET_LINK_LIBRARIES(partvarRange
  Vaango_Core_Grid
  Vaango_Core_Disclosure
  Vaango_Core_DataArchive
)

set(RESTART_LIBS
  Vaango_Core_DataArchive
#  Vaango_Core_Grid
#  Vaango_Core_OS
  Vaango_CCA_Components_Parent 
#  Vaango_Core_ProblemSpec
  Vaango_CCA_Components_DataArchiver
)
IF(HYPRE)
  SET(RESTART_LIBS ${RESTART_LIBS} ${HYPRE_LIBRARY})
ENDIF()
TARGET_LINK_LIBRARIES(restart_merger ${RESTART_LIBS})
  
TARGET_LINK_LIBRARIES(selectpart
  Vaango_Core_DataArchive
  Vaango_Core_Exceptions
  Vaango_Core_Grid
  Vaango_Core_Util
)
  
TARGET_LINK_LIBRARIES(slb
  Vaango_Core_GeometryPiece
  Vaango_Core_Grid
  Vaango_Core_ProblemSpec
  Vaango_CCA_Components_ProblemSpecification
)  

TARGET_LINK_LIBRARIES(createFileGeomPieceFromUda
  ${VAANGO_LIBS}
)

# Add requirements for PCL
<<<<<<< HEAD
## find_package(PCL 1.2 REQUIRED)

## include_directories(${PCL_INCLUDE_DIRS})
## link_directories(${PCL_LIBRARY_DIRS})
## add_definitions(${PCL_DEFINITIONS})
=======
#  find_package(PCL 1.2 REQUIRED)

#  include_directories(${PCL_INCLUDE_DIRS})
#  link_directories(${PCL_LIBRARY_DIRS})
#  add_definitions(${PCL_DEFINITIONS})
>>>>>>> 9d80e5c5

# Create an executable for the PLY converter
add_executable(PLYFileReader PLYFileReader.cc)
target_link_libraries (PLYFileReader ${PCL_LIBRARIES})

# Go to subdirectories
add_subdirectory(tools)
add_subdirectory(Benchmarks)<|MERGE_RESOLUTION|>--- conflicted
+++ resolved
@@ -122,19 +122,11 @@
 )
 
 # Add requirements for PCL
-<<<<<<< HEAD
-## find_package(PCL 1.2 REQUIRED)
-
-## include_directories(${PCL_INCLUDE_DIRS})
-## link_directories(${PCL_LIBRARY_DIRS})
-## add_definitions(${PCL_DEFINITIONS})
-=======
 #  find_package(PCL 1.2 REQUIRED)
 
 #  include_directories(${PCL_INCLUDE_DIRS})
 #  link_directories(${PCL_LIBRARY_DIRS})
 #  add_definitions(${PCL_DEFINITIONS})
->>>>>>> 9d80e5c5
 
 # Create an executable for the PLY converter
 add_executable(PLYFileReader PLYFileReader.cc)
