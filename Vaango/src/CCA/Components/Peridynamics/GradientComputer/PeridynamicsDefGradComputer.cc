#include <CCA/Components/Peridynamics/GradientComputer/PeridynamicsDefGradComputer.h>
#include <CCA/Components/Peridynamics/PeridynamicsFlags.h>
#include <CCA/Components/Peridynamics/PeridynamicsLabel.h>
#include <CCA/Components/Peridynamics/PeridynamicsMaterial.h>
#include <CCA/Ports/DataWarehouse.h>
#include <Core/Grid/Task.h>
#include <Core/Grid/Patch.h>
#include <Core/Grid/Variables/VarLabel.h>
#include <Core/Grid/Variables/NeighborList.h>
#include <Core/Grid/Variables/NeighborConnectivity.h>
#include <Core/Grid/Variables/VarTypes.h>
#include <Core/Grid/Variables/NCVariable.h>
#include <Core/Grid/Variables/ParticleVariable.h>
#include <Core/Util/DebugStream.h>

#include <iostream>

using namespace Vaango;

using Uintah::MaterialSubset;
using Uintah::Task;
using Uintah::Patch;
using Uintah::PatchSet;
using Uintah::DataWarehouse;
using Uintah::ParticleSubset;
using Uintah::ParticleVariable;
using Uintah::constParticleVariable;
using Uintah::Matrix3;
using Uintah::Ghost;
using Uintah::particleIndex;
using Uintah::long64;
using SCIRun::Vector;
using SCIRun::Point;

//__________________________________
//  To turn on debug flags
//  csh/tcsh : setenv SCI_DEBUG "PDDefGradDoing:+,PDDefGradDebug:+".....
//  bash     : export SCI_DEBUG="PDDefGradDoing:+,PDDefGradDebug:+" )
//  default is OFF
using Uintah::DebugStream;
static DebugStream cout_doing("PDDefGradDoing", false);
static DebugStream dbg("PDDefGradDebug", false);


static const Matrix3 One(1.0, 0.0, 0.0, 0.0, 1.0, 0.0, 0.0, 0.0, 1.0);

PeridynamicsDefGradComputer::PeridynamicsDefGradComputer(PeridynamicsFlags* flags,
                                                         PeridynamicsLabel* labels)
{
  d_flags = flags;
  d_labels = labels;
}

PeridynamicsDefGradComputer::~PeridynamicsDefGradComputer()
{
}

void
PeridynamicsDefGradComputer::addInitialComputesAndRequires(Task* task,
                                                           const PeridynamicsMaterial* matl,
                                                           const PatchSet*)
{
  cout_doing << "\t Scheduling initial compute variables in def grad computer: Peridynamics: " 
             << __FILE__ << ":" << __LINE__ << std::endl;

  const MaterialSubset* matlset = matl->thisMaterial();
      
  // Computes (for explicit)
  task->computes(d_labels->pDefGradLabel,  matlset);
  task->computes(d_labels->pShapeTensorInvLabel, matlset);
}

void 
PeridynamicsDefGradComputer::initialize(const Patch* patch,
                                        PeridynamicsMaterial* matl,
                                        DataWarehouse* new_dw)
{
  cout_doing << "\t Initializing def grad computer: Peridynamics: " 
             << __FILE__ << ":" << __LINE__ << std::endl;

  int matlIndex = matl->getDWIndex();
  ParticleSubset* pset = new_dw->getParticleSubset(matlIndex, patch);
  ParticleVariable<Matrix3> pDefGrad;
  ParticleVariable<Matrix3> pShapeTensorInv;
  new_dw->allocateAndPut(pDefGrad,        d_labels->pDefGradLabel,        pset);
  new_dw->allocateAndPut(pShapeTensorInv, d_labels->pShapeTensorInvLabel, pset);
   
  for (ParticleSubset::iterator iter = pset->begin(); iter != pset->end(); iter++ ) {
    particleIndex idx = *iter;
    pDefGrad[idx] = One;
    pShapeTensorInv[idx] = One;
  }
}

void 
PeridynamicsDefGradComputer::addComputesAndRequires(Task* task,
                                                    const PeridynamicsMaterial* matl,
                                                    const PatchSet*)
{
  cout_doing << "\t Adding time stepping computes and requires in def grad computer: Peridynamics: " 
             << __FILE__ << ":" << __LINE__ << std::endl;

  Ghost::GhostType gac = Ghost::AroundCells;
  Ghost::GhostType gnone = Ghost::None;
  int numGhostCells = d_flags->d_numCellsInHorizon;

  // Get current body
  const MaterialSubset* matlset = matl->thisMaterial();

  // Requires 
  task->requires(Task::OldDW, d_labels->pPositionLabel,      matlset, gac, numGhostCells);
  task->requires(Task::OldDW, d_labels->pDisplacementLabel,  matlset, gac, numGhostCells);
  task->requires(Task::OldDW, d_labels->pVolumeLabel,        matlset, gac, numGhostCells);
  task->requires(Task::OldDW, d_labels->pParticleIDLabel,    matlset, gac, numGhostCells);
  task->requires(Task::OldDW, d_labels->pNeighborListLabel,  matlset, gnone);
  task->requires(Task::OldDW, d_labels->pNeighborConnLabel,  matlset, gnone);
  task->requires(Task::OldDW, d_labels->pNeighborCountLabel, matlset, gnone);

  // Computes 
  task->computes(d_labels->pDefGradLabel_preReloc,        matlset);
  task->computes(d_labels->pShapeTensorInvLabel_preReloc, matlset);
}


void 
PeridynamicsDefGradComputer::computeDeformationGradient(const Patch* patch,
                                                        const PeridynamicsMaterial* matl,
                                                        DataWarehouse* old_dw,
                                                        DataWarehouse* new_dw)
{
  cout_doing << "\t Computing deformation gradient in def grad computer: Peridynamics: " 
             << __FILE__ << ":" << __LINE__ << std::endl;

  // F = sum[ w(xi) * OuterProduct(x,xi) * Vol ] * K_inv
  // K = sum[ w(xi) * OuterProduct(xi,xi) * Vol ]
  // w(xi) is influence function
  // xi = x'-x
  int matlIndex = matl->getDWIndex();

  // Get the set of particles completely contained in this patch
  ParticleSubset* pset = old_dw->getParticleSubset(matlIndex, patch);

  // Get the set of particles contained in this patch + the ghost cells
  ParticleSubset* familySet = old_dw->getParticleSubset(matlIndex, patch, Ghost::AroundCells,
                                                        d_flags->d_numCellsInHorizon,
                                                        d_labels->pPositionLabel);

  // Create a map that takes particle IDs to the array index in the larger particle subset
  Uintah::ParticleIDMap familyIdMap;
  old_dw->createParticleIDMap(familySet, d_labels->pParticleIDLabel, familyIdMap);

  // TODO: Create factory for influence functions.  For now set to 1.
  const double pInfluence = 1.0;

  // Get the particle data for required variables
  constParticleVariable<Point> pPosition, pPosition_family;
  old_dw->get(pPosition,        d_labels->pPositionLabel, pset);
  old_dw->get(pPosition_family, d_labels->pPositionLabel, familySet);

  constParticleVariable<Vector> pDisp, pDisp_family;
  old_dw->get(pDisp,        d_labels->pDisplacementLabel, pset);
  old_dw->get(pDisp_family, d_labels->pDisplacementLabel, familySet);

  constParticleVariable<double> pVol_family;
  old_dw->get(pVol_family,  d_labels->pVolumeLabel, familySet);

  constParticleVariable<Uintah::NeighborList> pFamily;
  old_dw->get(pFamily,      d_labels->pNeighborListLabel,   pset);

  constParticleVariable<int> pFamilyCount;
  old_dw->get(pFamilyCount, d_labels->pNeighborCountLabel,  pset);

  constParticleVariable<Uintah::NeighborConnectivity> pFamilyConnected;
  old_dw->get(pFamilyConnected, d_labels->pNeighborConnLabel,  pset);

  // Allocate particle data for computed variables
  ParticleVariable<Matrix3> pDefGrad_new;
  new_dw->allocateAndPut(pDefGrad_new, d_labels->pDefGradLabel_preReloc, pset);

  ParticleVariable<Matrix3> pShapeTensorInv_new;
  new_dw->allocateAndPut(pShapeTensorInv_new, d_labels->pShapeTensorInvLabel_preReloc, pset);
   
  // Loop through the set of particles completely contained within this patch
  for (ParticleSubset::iterator iter = pset->begin(); iter != pset->end(); iter++ ) {

    particleIndex idx = *iter;

    Matrix3 defGrad_new(0.0);
    Matrix3 shapeTensor(0.0);

    if (dbg.active()) {
      dbg << "\t\t Particle index = " << idx 
               << " current position = " << pPosition[idx] 
               << " displacement = " << pDisp[idx] 
               << std::endl;
    }

    for (int ii=0; ii < pFamilyCount[idx]; ii++) {

      // If the bond exists
      if (pFamilyConnected[idx][ii]) {

        // Get Particle Index from Neighbor List
        long64 pID_family = pFamily[idx][ii];
        particleIndex family_idx;
        old_dw->getParticleIndex(familyIdMap, pID_family, family_idx);

        if (dbg.active()) {
          dbg << "\t\t\t Family particle index = " << family_idx 
                   << " current position = " << pPosition_family[family_idx] 
                   << " displacement = " << pDisp_family[family_idx] 
                   << std::endl;
        }

        // Create Sums
        Vector x  = pPosition_family[family_idx] - pPosition[idx];
        Vector xi = x - (pDisp_family[family_idx] - pDisp[idx]);

        if (dbg.active()) {
          dbg << "\t\t\t Y = (yhat - y) = " << x
                   << " , xi = (xhat - x) =  " << xi << std::endl;
          dbg << "\t\t\t xi otimes xi = " << Matrix3(xi, xi) << std::endl;
        }
<<<<<<< HEAD

        K += pInfluence * pVol_family[family_idx] * Matrix3(xi,xi);
        defGrad_new += pInfluence * pVol_family[family_idx] * Matrix3(x,xi); 

        cout_dbg << "\t\t Family " << ii << " vol = " << pVol_family[family_idx] << std::endl;
=======
      
        double weighted_vol = pInfluence*pVol_family[idx];
        Matrix3 xixi(xi, xi);
        Matrix3 xxi(x, xi);
        //std::cout << "idx = " << idx << " wvol = " << weighted_vol << " x = " << x << " xi = " << xi << std::endl;
        //std::cout << " xi x xi = " << xixi << std::endl;
        //std::cout << " x x xi = " << xxi << std::endl;

        Matrix3 wxixi = xixi*weighted_vol;
        Matrix3 wxxi = xxi*weighted_vol;
        //std::cout << " wxixi = " << wxixi << std::endl;
        //std::cout << " wxxi = " << wxxi << std::endl;

        shapeTensor += xixi*weighted_vol;
        defGrad_new += xxi*weighted_vol; 
>>>>>>> 50c8837d
      }

    }
    //std::cout << "machine epsilon = " << std::numeric_limits<double>::epsilon() 
    //          << " round error = " << std::numeric_limits<double>::round_error() << std::endl;

<<<<<<< HEAD
    pShapeTensorInv_new[idx] = K.Inverse();
    //pShapeTensorInv_new[idx] = K;
    pDefGrad_new[idx] = defGrad_new * pShapeTensorInv_new[idx];
=======
    //std::cout << " K = " << shapeTensor << std::endl;
    //std::cout << " F = " << defGrad_new << std::endl;
    //std::cout << " ||F - K|| = " << (defGrad_new - shapeTensor).NormSquared() << std::endl;

    pShapeTensorInv_new[idx] = shapeTensor.Inverse();
    if ((defGrad_new - shapeTensor).NormSquared() < std::numeric_limits<double>::epsilon()) {
      pDefGrad_new[idx] = Matrix3(1.0, 0.0, 0.0, 0.0, 1.0, 0.0, 0.0, 0.0, 1.0);
    } else {
      pDefGrad_new[idx] = defGrad_new * pShapeTensorInv_new[idx];
    }
  
    //std::cout << " Kinv = " << pShapeTensorInv_new[idx] << std::endl;
    //std::cout << " Fnew = " << pDefGrad_new[idx] << std::endl;
>>>>>>> 50c8837d

    if (dbg.active()) {
      dbg << "\t\t Particle index = " << idx 
               << " Def Grad = " << pDefGrad_new[idx] 
	       << " K = " << K
	       << " Shape tensor inverse = " << pShapeTensorInv_new[idx] << std::endl;
    }
  }
}

void
PeridynamicsDefGradComputer::addParticleState(std::vector<const Uintah::VarLabel*>& ,
                                              std::vector<const Uintah::VarLabel*>& )
{
  std::cout << "Deformation gradient computer::addParticleState called by mistake." << std::endl;
}
<|MERGE_RESOLUTION|>--- conflicted
+++ resolved
@@ -221,13 +221,6 @@
                    << " , xi = (xhat - x) =  " << xi << std::endl;
           dbg << "\t\t\t xi otimes xi = " << Matrix3(xi, xi) << std::endl;
         }
-<<<<<<< HEAD
-
-        K += pInfluence * pVol_family[family_idx] * Matrix3(xi,xi);
-        defGrad_new += pInfluence * pVol_family[family_idx] * Matrix3(x,xi); 
-
-        cout_dbg << "\t\t Family " << ii << " vol = " << pVol_family[family_idx] << std::endl;
-=======
       
         double weighted_vol = pInfluence*pVol_family[idx];
         Matrix3 xixi(xi, xi);
@@ -243,18 +236,12 @@
 
         shapeTensor += xixi*weighted_vol;
         defGrad_new += xxi*weighted_vol; 
->>>>>>> 50c8837d
       }
 
     }
     //std::cout << "machine epsilon = " << std::numeric_limits<double>::epsilon() 
     //          << " round error = " << std::numeric_limits<double>::round_error() << std::endl;
 
-<<<<<<< HEAD
-    pShapeTensorInv_new[idx] = K.Inverse();
-    //pShapeTensorInv_new[idx] = K;
-    pDefGrad_new[idx] = defGrad_new * pShapeTensorInv_new[idx];
-=======
     //std::cout << " K = " << shapeTensor << std::endl;
     //std::cout << " F = " << defGrad_new << std::endl;
     //std::cout << " ||F - K|| = " << (defGrad_new - shapeTensor).NormSquared() << std::endl;
@@ -268,7 +255,6 @@
   
     //std::cout << " Kinv = " << pShapeTensorInv_new[idx] << std::endl;
     //std::cout << " Fnew = " << pDefGrad_new[idx] << std::endl;
->>>>>>> 50c8837d
 
     if (dbg.active()) {
       dbg << "\t\t Particle index = " << idx 
