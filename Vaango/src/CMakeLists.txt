#
# The MIT License
#
# Copyright (c) 2013-2014 Callaghan Innovation, New Zealand
# Copyright (c) 2015-2017 Parresia Research Limited, New Zealand
#
# Permission is hereby granted, free of charge, to any person obtaining a copy
# of this software and associated documentation files (the "Software"), to
# deal in the Software without restriction, including without limitation the
# rights to use, copy, modify, merge, publish, distribute, sublicense, and/or
# sell copies of the Software, and to permit persons to whom the Software is
# furnished to do so, subject to the following conditions:
#
# The above copyright notice and this permission notice shall be included in
# all copies or substantial portions of the Software.
#
# THE SOFTWARE IS PROVIDED "AS IS", WITHOUT WARRANTY OF ANY KIND, EXPRESS OR
# IMPLIED, INCLUDING BUT NOT LIMITED TO THE WARRANTIES OF MERCHANTABILITY,
# FITNESS FOR A PARTICULAR PURPOSE AND NONINFRINGEMENT. IN NO EVENT SHALL THE
# AUTHORS OR COPYRIGHT HOLDERS BE LIABLE FOR ANY CLAIM, DAMAGES OR OTHER
# LIABILITY, WHETHER IN AN ACTION OF CONTRACT, TORT OR OTHERWISE, ARISING
# FROM, OUT OF OR IN CONNECTION WITH THE SOFTWARE OR THE USE OR OTHER DEALINGS
# IN THE SOFTWARE.
#

# This is the root Vaango CMakeLists file.

# Flags for cmake:
#  -DCMAKE_BUILD_TYPE=Debug -- for the debug build
#  -DVISIT_DIR=aa/bb/cc -- to build Visit
#  -DBUILD_UNIT_TESTS=1   -- to build unit tests
#  -DUSE_CLANG=1  -- use clang compilers

#----------------------------------------------------------------------------
# Create the project and check cmake version
#----------------------------------------------------------------------------
MESSAGE(STATUS "This is CMake ${CMAKE_VERSION}")
MESSAGE(STATUS "")

cmake_minimum_required(VERSION 2.8.8 FATAL_ERROR)

#----------------------------------------------------------------------------
# C/C++ compiler 
#----------------------------------------------------------------------------
if (USE_CLANG)
  set(CMAKE_C_COMPILER "clang")
  set(CMAKE_CXX_COMPILER "clang++")
  set(CMAKE_Fortran_COMPILER "/usr/bin/gfortran")
endif ()

#----------------------------------------------------------------------------
# Set the project
#----------------------------------------------------------------------------
project(Vaango)

set(MAJOR_VERSION "1")
set(MINOR_VERSION "1")
set(PATCH_VERSION "0")

set(CMAKE_VERBOSE_MAKEFILE 1)

# Check that the binaries are not being built in the source dir
IF("${CMAKE_SOURCE_DIR}" STREQUAL "${CMAKE_BINARY_DIR}")
  MESSAGE(FATAL_ERROR "Vaango cannot be configured in-source. "
      "Please create a separate build directory!")
ENDIF()

#----------------------------------------------------------------------------
# Load macros and update the module path
#----------------------------------------------------------------------------
include(${Vaango_SOURCE_DIR}/cmake/Macros/fortranDependency.cmake)

#----------------------------------------------------------------------------------
# Configure options
#----------------------------------------------------------------------------------
option(MPM               "Build MPM and MPMICE" ON)
option(ICE               "Build ICE and MPMICE" ON)
option(FORTRAN           "Build with fortran" ON)
option(PETSC             "Build with PETSc" OFF)
option(HYPRE             "Build with HYPRE" OFF)
option(BUILD_SHARED_LIBS "Build shared libraries" ON)
mark_as_advanced(BUILD_SHARED_LIBS)
if (DEFINED VISIT_DIR)
  set(VISIT ON)
endif ()

#message(STATUS "After Option: Compiling FORTRAN code? ${FORTRAN}")

#----------------------------------------------------------------------------
# Default to release builds
#----------------------------------------------------------------------------
if( NOT CMAKE_BUILD_TYPE )
  set( CMAKE_BUILD_TYPE "Release" CACHE STRING
    "Choose the type of build, options are: Debug Release RelWithDebInfo MinSizeRel."
    FORCE )
endif( NOT CMAKE_BUILD_TYPE )

#----------------------------------------------------------------------------
# Cache the source and  library paths
#----------------------------------------------------------------------------
set(BUILD_FROM_TOP_LEVEL 0)
set(PACKAGE_SRC_PATH ${Vaango_SOURCE_DIR} CACHE INTERNAL "Path to Vaango source tree.")
set(PACKAGE_LIB_PATH ${Vaango_BINARY_DIR}/lib CACHE INTERNAL "Path to Vaango Libraries.")
set(scirun_src_dir ${Vaango_SOURCE_DIR})
set(scirun_obj_dir ${Vaango_BINARY_DIR})

#----------------------------------------------------------------------------
# Output directories.
#----------------------------------------------------------------------------
set (LIBRARY_OUTPUT_PATH ${Vaango_BINARY_DIR}/lib CACHE INTERNAL "Single output directory for building all libraries.")
set (EXECUTABLE_OUTPUT_PATH ${Vaango_BINARY_DIR} CACHE INTERNAL "Single output directory for building all executables.")
mark_as_advanced(LIBRARY_OUTPUT_PATH EXECUTABLE_OUTPUT_PATH)

#-----------------------------------------------------------------------------
# Test for some required system information.
#-----------------------------------------------------------------------------
include (CMakeBackwardCompatibilityC)

#----------------------------------------------------------------------------
# Optional variable intialization  
#----------------------------------------------------------------------------
set(HAVE_HDF5 "no")
set(HAVE_BOOST "no")
set(HAVE_TABPROPS "no")
set(HAVE_SPATIALOPS "no")
set(HAVE_EXPRLIB "no")

#----------------------------------------------------------------------------
# Determine host type, processor count and OS version  
#----------------------------------------------------------------------------
if (${CMAKE_SYSTEM_NAME} MATCHES "Darwin")  # Apple OSX
  set(NUM_CPUS 2)
  set(IS_OSX "yes")
  set(DEF_OSX "#define IS_OSX 1")
elseif (${CMAKE_SYSTEM_NAME} MATCHES "Aix")
  set(NUM_CPUS 2)
  set(IS_AIX "yes")
elseif (${CMAKE_SYSTEM_NAME} MATCHES "Linux")
  set(NUM_CPUS 2)
  set(IS_LINUX "yes")
elseif (${CMAKE_SYSTEM_NAME} MATCHES "Windows")
  if (MINGW)
    set(NUM_CPUS 2)
    set(IS_WIN "yes")
  else ()
    message(FATAL_ERROR "Currently Windows only configures from mingw.  See install instructions")
  endif (MINGW)
else ()
  message(STATUS "Warning !!!!!! This system is untested - You are on your own !!!!!")
  set(NUM_CPUS 1)
endif ()

#-----------------------------------------------------------------------------
# Check type sizes for config_defs.h and Endian.h
#-----------------------------------------------------------------------------
check_type_size("void*" SIZEOF_VOID_P)
check_type_size("long long" SIZEOF_LONG_LONG)
message(STATUS "SIZEOF_VOID_P ${SIZEOF_VOID_P}")
message(STATUS "SIZEOF_LONG_LONG ${SIZEOF_LONG_LONG}")

#----------------------------------------------------------------------------
# Check endian-ness and create Core/Util/Endian.h file and Core/Malloc/mem_init.h
#----------------------------------------------------------------------------
# 32-64 bit ?
if (SIZEOF_VOID_P EQUAL 8)
  set(NBITS 64)
elseif (SIZEOF_VOID_P EQUAL 4)
  set(NBITS 32)
else ()
  message(FATAL_ERROR "This machine has some strange sizeof(void*): ${CMAKE_SIZEOF_VOID_P}.
  Usually this means that your LD_LIBRARY_PATH is set incorrectly for the
  compiler you are using.  To verify that this is the problem you will need
  to copy the C++  program from the end of the config.log file and run the
  compile command which is just before it in config.log.  Run the executable
  and see what error message you get. You can also just fix your
  LD_LIBRARY_PATH if you know what is wrong with it.
  Exiting due to size of void* problem! Read above warnings!")
endif()
if (SIZEOF_LONG_LONG EQUAL 8)
  set(LONG_LONG_SWAP "SWAP_8")
elseif (SIZEOF_LONG_LONG EQUAL 4)
  set(LONG_LONG_SWAP "SWAP_4")
else ()
  message(FATAL_ERROR "This machine has some strange sizeof(long long): ${SIZEOF_LONG_LONG}.
  Usually this means that your LD_LIBRARY_PATH is set incorrectly for the
  compiler you are using.  To verify that this is the problem you will need
  to copy the C++  program from the end of the config.log file and run the
  compile command which is just before it in config.log.  Run the executable
  and see what error message you get. You can also just fix your
  LD_LIBRARY_PATH if you know what is wrong with it.
  Exiting due to size of long long problem! Read above warnings!")
endif ()
configure_file(${CMAKE_CURRENT_SOURCE_DIR}/Core/Util/testEndian.h.in ${CMAKE_CURRENT_BINARY_DIR}/Core/Util/Endian.h)
configure_file(${CMAKE_CURRENT_SOURCE_DIR}/Core/Malloc/testmem_init.h.in ${CMAKE_CURRENT_BINARY_DIR}/Core/Malloc/mem_init.h)


#----------------------------------------------------------------------------
# C/C++ compiler flags
#----------------------------------------------------------------------------
if(CXX_FLAGS)
  message(STATUS "Default compiler flags are: $CMAKE_CXX_FLAGS$")
  if (${CMAKE_CXX_COMPILER_ID} STREQUAL "Clang")
    set(CMAKE_CXX_FLAGS "${CMAKE_CXX_FLAGS}" CACHE string "Default compiler flags" FORCE)
  elseif (${CMAKE_CXX_COMPILER_ID} STREQUAL "GNU")
    set(CMAKE_CXX_FLAGS "${CMAKE_CXX_FLAGS} -rdynamic" CACHE string "Default compiler flags" FORCE)
  elseif (${CMAKE_CXX_COMPILER_ID} STREQUAL "Intel")
    set(CMAKE_CXX_FLAGS "${CMAKE_CXX_FLAGS}" CACHE string "Default compiler flags" FORCE)
  endif ()
endif(CXX_FLAGS)

#------
# For C++11
#------
# if (${CMAKE_CXX_COMPILER_ID} STREQUAL "Clang")
# #  SET(CMAKE_CXX_FLAGS "${CMAKE_CXX_FLAGS} -std=c++11 -Weverything")
#   SET(CMAKE_CXX_FLAGS "${CMAKE_CXX_FLAGS} -std=c++11 -Wall")
# elseif (${CMAKE_CXX_COMPILER_ID} STREQUAL "GNU")
#   SET(CMAKE_CXX_FLAGS "${CMAKE_CXX_FLAGS} -rdynamic -std=gnu++11 -Wall")
# elseif (${CMAKE_CXX_COMPILER_ID} STREQUAL "Intel")
#   set(CMAKE_CXX_FLAGS "${CMAKE_CXX_FLAGS} -std=c++11 -no-ipo -fp-model precise -wd584 -wd1418 -wd1918 -wd383 -wd869 -wd981 -wd424 -wd1419 -wd444 -wd271 -wd2259 -wd1572 -wd1599 -wd82 -wd177 -wd593 -fno-omit-frame-pointer -Wall -Woverloaded-virtual -Wno-deprecated -w1 -Wno-strict-aliasing -Wno-write-strings -Wno-invalid-offsetof -fno-operator-names")
# endif ()

#------
# For C++14
#------
if (${CMAKE_CXX_COMPILER_ID} STREQUAL "Clang")
#  SET(CMAKE_CXX_FLAGS "${CMAKE_CXX_FLAGS} -std=c++14 -Werror -Weverything")
  SET(CMAKE_CXX_FLAGS "${CMAKE_CXX_FLAGS} -std=c++14 -Wall")
elseif (${CMAKE_CXX_COMPILER_ID} STREQUAL "GNU")
  SET(CMAKE_CXX_FLAGS "${CMAKE_CXX_FLAGS} -rdynamic -std=gnu++14 -Wall")
elseif (${CMAKE_CXX_COMPILER_ID} STREQUAL "Intel")
  #set(CMAKE_CXX_FLAGS "${CMAKE_CXX_FLAGS} -std=c++14 -no-ipo -fp-model precise -wd584 -wd1418 -wd1918 -wd383 -wd869 -wd981 -wd424 -wd1419 -wd444 -wd271 -wd2259 -wd1572 -wd1599 -wd82 -wd177 -wd593 -fno-omit-frame-pointer -Wall -Woverloaded-virtual -Wno-deprecated -w1 -Wno-strict-aliasing -Wno-write-strings -Wno-invalid-offsetof -fno-operator-names")
  set(CMAKE_CXX_FLAGS "${CMAKE_CXX_FLAGS} -std=c++14")
endif ()

#SET(CMAKE_SHARED_LIBRARY_LINK_C_FLAGS "-rdynamic")
#SET(CMAKE_SHARED_LIBRARY_LINK_CXX_FLAGS "-rdynamic")

#------
# For 64 vs 32 bit compiles
#------
if (NBITS EQUAL 64) 
  if (${CMAKE_CXX_COMPILER_ID} STREQUAL "Clang")
    set(CMAKE_CXX_FLAGS "${CMAKE_CXX_FLAGS} -m64 -msse2")
  elseif (${CMAKE_CXX_COMPILER_ID} STREQUAL "GNU")
    set(CMAKE_CXX_FLAGS "${CMAKE_CXX_FLAGS} -m64 -msse2")
  elseif (${CMAKE_CXX_COMPILER_ID} STREQUAL "Intel")
    set(CMAKE_CXX_FLAGS "${CMAKE_CXX_FLAGS}")
  endif ()
else ()
  if (${CMAKE_CXX_COMPILER_ID} STREQUAL "Clang")
    set(CMAKE_CXX_FLAGS "${CMAKE_CXX_FLAGS} -m32 -msse2")
  elseif (${CMAKE_CXX_COMPILER_ID} STREQUAL "GNU")
    set(CMAKE_CXX_FLAGS "${CMAKE_CXX_FLAGS} -m32 -msse2")
  elseif (${CMAKE_CXX_COMPILER_ID} STREQUAL "Intel")
    set(CMAKE_CXX_FLAGS "${CMAKE_CXX_FLAGS}")
  endif ()
endif ()

message(STATUS "compiler flags are: $CMAKE_CXX_FLAGS$ = ${CMAKE_CXX_FLAGS}")

if(WIN32)
  if(NOT BUILD_SHARED_LIBS)
    add_definitions(-DBUILD_CORE_STATIC)
    add_definitions(-DGLEW_STATIC)
  endif(NOT BUILD_SHARED_LIBS)
  #  This defines M_PI for windows
  add_definitions(-D_USE_MATH_DEFINES)
  # defines Windows 2000 features like mouse leaving window
  add_definitions(-D_WIN32_WINNT=0x0500)
  # turns off VS 2005 warnings about strcpy et.al. being unsafe
  add_definitions(-D_CRT_SECURE_NO_DEPRECATE)
  add_definitions(-DWIN32_LEAN_AND_MEAN) # makes sure things like rad1/grp1 don't get defined
  add_definitions(-DNOMINMAX) # makes sure min and max don't get defined
  
  # win32 l3 warnings are a little ridiculous
  set(CMAKE_CXX_WARNING_LEVEL 1)
  if(CMAKE_CXX_FLAGS MATCHES "/W[0-4]")
    string(REGEX REPLACE "/W[0-4]" "/W1"
            CMAKE_CXX_FLAGS "${CMAKE_CXX_FLAGS}")
  else(CMAKE_CXX_FLAGS MATCHES "/W[0-4]")
    set(CMAKE_CXX_FLAGS "${CMAKE_CXX_FLAGS} /W1")
  endif(CMAKE_CXX_FLAGS MATCHES "/W[0-4]")
endif(WIN32)

#----------------------------------------------------------------------------------
# Turn off ICE or MPM (for sci_defs/uintah_defs.h)
#----------------------------------------------------------------------------------
set(DEF_MPM "")
set(DEF_ICE "")
set(DEF_NO_FORTRAN "")

if (MPM)
  set(BUILD_MPM "yes")
  set(USE_MPM   "yes")
else ()
  set(DEF_MPM "#define NO_MPM")
  set(BUILD_MPM "no")
  set(USE_MPM   "no")
endif()

if (ICE)
  set(BUILD_ICE "yes")
  set(USE_ICE   "yes")
else()
  set(DEF_ICE "#define NO_ICE")
  set(BUILD_ICE "no")
  set(USE_ICE   "no")
endif()

# NO_FORTRAN is used in configVars.mk[.in] and DEF_NO_FORTRAN is used in uintah_testdefs.h.in
if (FORTRAN)
  set(NO_FORTRAN "no")
else ()
  set(NO_FORTRAN "yes")
  set(DEF_NO_FORTRAN "#define NO_FORTRAN")
endif ()

#message(STATUS "After NO_FORTRAN: Compiling FORTRAN code? ${FORTRAN}")

#--------------------------------------------------------------------------------
# Name mangling etc. for fortran files
# Most fortran compilers need an "_" for C function names.
# Some have strange underscore needs.  This flag is used in the
# tools/fspec.pl.in file to generate the correct
# cname of the fortran function.
#--------------------------------------------------------------------------------
enable_language(Fortran)

string(REGEX MATCH ftn HAVE_CRAYFTN ${CMAKE_Fortran_COMPILER})
string(REGEX MATCH gfortran HAVE_GFORTRAN ${CMAKE_Fortran_COMPILER})
#string(REGEX MATCH f95 HAVE_GFORTRAN ${CMAKE_Fortran_COMPILER})
string(REGEX MATCH xlf HAVE_XLF ${CMAKE_Fortran_COMPILER})
string(REGEX MATCH pg77 HAVE_PG77 ${CMAKE_Fortran_COMPILER})
string(REGEX MATCH g77 HAVE_G77 ${CMAKE_Fortran_COMPILER})
string(REGEX MATCH ifort HAVE_ifort ${CMAKE_Fortran_COMPILER})
string(REGEX MATCH f77 HAVE_F77 ${CMAKE_Fortran_COMPILER})

message(STATUS "Fortran compiler ${CMAKE_Fortran_COMPILER}")

# DON'T USE find_library - many machine's paths are compiler specific.  The *right* thing would be
#   to compile a program looking for the fortran lib, but this is probably good enough
if(HAVE_CRAYFTN)
<<<<<<< HEAD
  #set(F_LIBRARY ftn CACHE string "fortran library")
  #find_library(F_LIBRARY NAMES ftn)
  #if(F_LIBRARY-NOTFOUND)
  #  message(STATUS "ftn library not found")
  #  set(F_LIBRARY gfortran)
  #endif(F_LIBRARY-NOTFOUND)
=======
  #find_library(F_LIBRARY NAMES ftn)
>>>>>>> 843b77f5
  set(F_LIBRARY "" CACHE string "fortran library")
  set(FORTRAN_UNDERSCORE end CACHE string "What type of fortran underscore style - linux,end,none")
  set(DEF_FORTRAN_UNDERSCORE "#define FORTRAN_UNDERSCORE_END")
  message(STATUS "Have CRAY ftn. Setting libraries to ${F_LIBRARY}")
elseif(HAVE_GFORTRAN)
  set(F_LIBRARY gfortran CACHE string "fortran library")
  find_library(F_LIBRARY NAMES gfortran)
  set(FORTRAN_UNDERSCORE end CACHE string "What type of fortran underscore style - linux,end,none")
  set(DEF_FORTRAN_UNDERSCORE "#define FORTRAN_UNDERSCORE_END")
  message(STATUS "Have gfortran. Setting libraries. ${F_LIBRARY}")
elseif(HAVE_XLF)
  set(F_LIBRARY xlf90 CACHE string "fortran library")
  find_library(F_LIBRARY NAMES xlf90)
  set(FORTRAN_UNDERSCORE none CACHE string "What type of fortran underscore style - linux,end,none")
  set(DEF_FORTRAN_UNDERSCORE "#define FORTRAN_UNDERSCORE_NONE")
elseif(HAVE_PGF77)
  set(F_LIBRARY pgftnrtl CACHE string "fortran library")
  find_library(F_LIBRARY NAMES pgftnrtl)
  set(FORTRAN_UNDERSCORE end CACHE string "What type of fortran underscore style - linux,end,none")
  set(DEF_FORTRAN_UNDERSCORE "#define FORTRAN_UNDERSCORE_END")
elseif(HAVE_G77)
  set(F_LIBRARY g2c CACHE string "fortran library")
  find_library(F_LIBRARY NAMES g2c)
  set(FORTRAN_UNDERSCORE linux CACHE string "What type of fortran underscore style - linux,end,none")
  set(DEF_FORTRAN_UNDERSCORE "#define FORTRAN_UNDERSCORE_LINUX")
elseif(HAVE_ifort)
  set(F_LIBRARY ifcore CACHE string "fortran library")
  find_library(F_LIBRARY NAMES ifcore)
  set(FORTRAN_UNDERSCORE end CACHE string "What type of fortran underscore style - linux,end,none")
  set(DEF_FORTRAN_UNDERSCORE "#define FORTRAN_UNDERSCORE_END")
  message(STATUS "Have ifort. Setting libraries. ${F_LIBRARY}")
elseif(HAVE_F77)
  # sgi needs ftn fortran
  #if(CMAKE_SYSTEM MATCHES "IRIX.*")
  #set(FORTRAN_UNDERSCORE end CACHE string "What type of fortran underscore style - linux,end,none")
  # dec needs for Ufor
  #if(CMAKE_SYSTEM MATCHES "OSF.*")
  # find_library(F_LIBRARY NAMES ........)
  #set(FORTRAN_UNDERSCORE end CACHE string "What type of fortran underscore style - linux,end,none")
  set(FORTRAN_UNDERSCORE end CACHE string "What type of fortran underscore style - linux,end,none")
  set(FORTRAN_LIBRARY "" CACHE string "fortran library")
  set(DEF_FORTRAN_UNDERSCORE "#define FORTRAN_UNDERSCORE_END")
else()
  message(FATAL_ERROR "Cannot find fortran library")
endif()

<<<<<<< HEAD
#if(NOT F_LIBRARY)
#  message(FATAL_ERROR "Cannot find fortran library")
#endif(NOT F_LIBRARY)
=======
>>>>>>> 843b77f5

#--------------------------------------------------
# Set the local module path
#--------------------------------------------------
set(CMAKE_MODULE_PATH "${CMAKE_SOURCE_DIR}/cmake/Modules/" ${CMAKE_MODULE_PATH})

#----------------------------------------------------------------------------------
# Find the Perl package to use
#----------------------------------------------------------------------------------
find_program(PERL perl)
set(FSPEC ${CMAKE_CURRENT_BINARY_DIR}/genfspec.pl CACHE FILE "Path to fspec")
configure_file(${Vaango_SOURCE_DIR}/tools/fspec.pl.in ${FSPEC})

#----------------------------------------------------------------------------------
# Find the MPI package to use
#----------------------------------------------------------------------------------
find_package(MPIVaango REQUIRED)
if (MPI_FOUND)
  include_directories(${MPI_INCLUDE_PATH})
  set(MPI_DIR "" CACHE PATH "Path to MPI")
  set(MPI_LIBRARY ${MPI_LIBRARIES})
else()
  message(STATUS "No mpi found")
  set(MPI_DIR "")
  set(MPI_LIBRARY "")
endif()

#----------------------------------------------------------------------------------
# Find the LibXML2 package to use
#----------------------------------------------------------------------------------
find_package(LibXml2 REQUIRED)
if (LIBXML2_FOUND)
  include_directories(${LIBXML2_INCLUDE_DIR})
  set(LIBXML2_DIR "" CACHE PATH "Path to MPI")
  set(XML2_INCLUDE ${LIBXML2_INCLUDE_DIR})
  set(XML2_LIBRARY ${LIBXML2_LIBRARIES})
else()
  message(FATAL_ERROR "No libxml2 found")
  set(XML2_INCLUDE "")
  set(XML2_LIBRARY "")
endif()

#----------------------------------------------------------------------------------
# Find the Boost libraries 
#----------------------------------------------------------------------------------
set(BOOST_LIBRARYDIR /usr/lib/x86_64-linux-gnu)
if (BUILD_UNIT_TESTS)
  find_package(Boost 1.49 COMPONENTS regex unit_test_framework REQUIRED)
else()
  find_package(Boost 1.49 COMPONENTS regex REQUIRED)
endif()
include_directories(${Boost_INCLUDE_DIR})
if (Boost_FOUND)
    message ("\nBoost installation:")
    message ("   Version: ${Boost_MAJOR_VERSION}.${Boost_MINOR_VERSION}.${Boost_SUBMINOR_VERSION}")
    message ("   Include Directory: ${Boost_INCLUDE_DIRS}")
    message ("   Library Directory: ${Boost_LIBRARY_DIRS}")
    message ("   The following libraries are included in Boost_LIBRARIES:")
    foreach (lib ${Boost_LIBRARIES})
        message ("      ${lib}")
    endforeach (lib)
else ()
    message ("\nBoost NOT FOUND!  (Try defining BOOST_ROOT)\n")
endif ()

#-----------------------------------------------------------------------------
# Configure time cross-platform header file generation
#-----------------------------------------------------------------------------
# SCI_MALLOC on?
IF (CMAKE_BUILD_TYPE MATCHES DEBUG)
  set(DEF_MALLOC "")
  set(DEF_MALLOC_LINENUMBERS "")
else()
  set(DEF_MALLOC "#define DISABLE_SCI_MALLOC 1")
  set(DEF_MALLOC_LINENUMBERS "")
ENDIF(CMAKE_BUILD_TYPE MATCHES DEBUG)

# SCI Assertions
if (CMAKE_BUILD_TYPE STREQUAL "Release")
  set(THROW_LEVEL  0)
  set(ASSERTION_LEVEL  0)
else()
  set(THROW_LEVEL  0)
  set(ASSERTION_LEVEL  3)
endif()

# SCI Template definitions
set(TEMPLATE_TAG "")
set(TEMPLATE_BOX "<>")

#-----------------------------------------------------------------------------
# Threads library  (for populating sci_defs/threads_def.h)
#-----------------------------------------------------------------------------
set(CMAKE_THREAD_PREFER_PTHREAD true)
find_package(Threads REQUIRED)
if (${Threads_FOUND})
  set(DEF_THREAD "#define SCI_PTHREAD 1")
  set(THREAD_LIB_FLAG "${CMAKE_THREAD_LIBS_INIT}")
  set(THREAD_LIBRARY "${CMAKE_THREAD_LIBS_INIT}")
  if (CMAKE_USE_PTHREADS_INIT)
    set(THREADS_TYPE  "pthreads")
  elseif (CMAKE_USE_WIN32_THREADS_INIT)
    set(THREADS_TYPE  "win32")
  else()
    set(THREADS_TYPE  "unix")
  endif()
  message(STATUS "Threads library ${THREADS_TYPE} found with flag ${CMAKE_THREAD_LIBS_INIT}")
else()
  set(DEF_THREAD "#define SCI_NOTHREAD 1")
  set(THREAD_LIB_FLAG "")
  set(THREAD_LIBRARY "")
  message(STATUS "No threads library found.  Software may work incorrectly.")
endif()
set(THREAD_IMPL "Thread_${THREADS_TYPE}.cc")

#-----------------------------------------------------------------------------
# Check availability of semaphore.h
#-----------------------------------------------------------------------------
check_include_file(semaphore.h HAVE_SEMAPHORE_H)

#-----------------------------------------------------------------------------
# Check atomic builtins for threads support in gcc
#-----------------------------------------------------------------------------
include(CheckCXXSourceCompiles)

CHECK_CXX_SOURCE_COMPILES("
#ifdef _MSC_VER
#include <windows.h>
#endif
int main() {
#ifdef _MSC_VER
        volatile LONG val = 1;
        MemoryBarrier();
        InterlockedCompareExchange(&val, 0, 1);
        InterlockedIncrement(&val);
        InterlockedDecrement(&val);
#else
        volatile unsigned long val = 1;
        __sync_synchronize();
        __sync_val_compare_and_swap(&val, 1, 0);
        __sync_add_and_fetch(&val, 1);
        __sync_sub_and_fetch(&val, 1);
#endif
        return 0;
      }
" GCC_HAS_ATOMICS)

if( NOT GCC_HAS_ATOMICS )
  message(STATUS "Warning: GCC will be built thread-unsafe because atomic builtins are missing")
  set(REFCOUNT_IMPL "RefCounted_gcc.cc")
  set(ATOMIC_IMPL "AtomicCounter_gcc.cc")
else()
  set(REFCOUNT_IMPL "RefCounted.cc")
  set(ATOMIC_IMPL "AtomicCounter_default.cc")
endif()

# time implementation 
if (WIN32)
  set(TIME_IMPL "Time_win32.cc")
else()
  set(TIME_IMPL "Time_unix.cc")
endif()

#-----------------------------------------------------------------------------
# Find dl library (for dlopen())
#-----------------------------------------------------------------------------
find_package(DL)
if (${DL_FOUND})
  set(DL_LIBRARY "${DL_LIBRARIES}")
  message(STATUS "DL library found")
else()
  set(DL_LIBRARY "")
  message(STATUS "DL library not found")
endif()

#------------------------------------------------------------------------------
# Find the Eigen3 libraries 
#------------------------------------------------------------------------------
find_package(Eigen3 REQUIRED)
include_directories(${EIGEN3_INCLUDE_DIR})
message(STATUS "Eigen3 include directory is ${EIGEN3_INCLUDE_DIR}")
if (USE_CLANG)
  SET(CMAKE_CXX_FLAGS "${CMAKE_CXX_FLAGS} -isystem ${EIGEN3_INCLUDE_DIR}")
endif()

#-----------------------------------------------------------------------------
# Find PETSc library (for implicit linear solvers)
#-----------------------------------------------------------------------------
if (PETSC)
  find_package(PETSc REQUIRED)
  set(HAVE_PETSC "yes")
  set(DEF_PETSC "#define HAVE_PETSC 1")
  add_definitions(${PETSC_DEFINITIONS})
endif()

#-----------------------------------------------------------------------------
# Find HYPRE library (for implicit linear solvers)
#-----------------------------------------------------------------------------
if (HYPRE)
  find_package(HYPRE REQUIRED)
  set(HAVE_HYPRE "yes")
  set(DEF_HYPRE "#define HAVE_HYPRE 1")
endif()

#-----------------------------------------------------------------------------
# Find VisIt and build plugin
#-----------------------------------------------------------------------------
if (VISIT)
  message(STATUS "Checking for VisIt in ${VISIT_DIR}")
  set(VISIT_SOURCE_DIR "${VISIT_DIR}")
  message(STATUS "VISIT_SOURCE_DIR =  ${VISIT_SOURCE_DIR}")
  set(UINTAH_UDA_TO_VIS_LIB "${Vaango_BINARY_DIR}/lib/libStandAlone_tools_uda2vis.so")
  message(STATUS "-- Setting UDA_TO_VISIT_LIB_PATH = ${UINTAH_UDA_TO_VIS_LIB}")
  configure_file(${Vaango_SOURCE_DIR}/VisIt/udaReaderMTMD/avtudaReaderMTMDFileFormat.C.in ${Vaango_BINARY_DIR}/VisIt/udaReaderMTMD/avtudaReaderMTMDFileFormat.C)
  message(STATUS "-- Configuring avtudaReaderMTMDFileFormat.C")
  add_subdirectory(VisIt)
endif()

#-----------------------------------------------------------------------------
# Check included header files and create configuration files (for populating sci_defs/config_defs.h)
#-----------------------------------------------------------------------------
include(CheckIncludeFiles)
#check_include_files("ext/algorithm" HAVE_EXT_ALGORITHM)
CHECK_CXX_SOURCE_COMPILES("
#include <ext/algorithm>
#include <vector>
int main() {
        std::vector<int> vec;
        return 0;
      }
" HAVE_EXT_ALGORITHM)
if (HAVE_EXT_ALGORITHM)
  message(STATUS "ext/algorithm found.")
endif()
check_include_files(inttypes.h HAVE_INTTYPES_H)
check_include_files(limits.h HAVE_LIMITS_H)
check_include_files(memory.h HAVE_MEMORY_H)
check_include_files(stdint.h HAVE_STDINT_H)
check_include_files(stdlib.h HAVE_STDLIB_H)
check_include_files(strings.h HAVE_STRINGS_H)
check_include_files(string.h HAVE_STRING_H)
check_include_files("sys/select.h" HAVE_SYS_SELECT_H)
check_include_files("sys/stat.h" HAVE_SYS_STAT_H)
check_include_files("sys/time.h" HAVE_SYS_TIME_H)
check_include_files("sys/types.h" HAVE_SYS_TYPES_H)
check_include_files(unistd.h HAVE_UNISTD_H)
if (${HAVE_STDLIB_H})
  set(STDC_HEADERS 1)
endif()
message(STATUS "STDC_HEADERS ${STDC_HEADERS}")

#-----------------------------------------------------------------------------
# Package info for config_defs.h
#-----------------------------------------------------------------------------
set(PACKAGE_BUGREPORT "")
set(PACKAGE_NAME "Vaango")
set(PACKAGE_STRING "Vaango 1.0")
set(PACKAGE_TARNAME "vaango")
set(PACKAGE_URL "")
set(PACKAGE_VERSION "1.0")

#-----------------------------------------------------------------------------
# Check for location of hash_map for hashmap_defs.h
#-----------------------------------------------------------------------------
message(STATUS "Looking for hash_map")
set(HAVE_HASHMAP "None")

CHECK_CXX_SOURCE_COMPILES("
#include <unordered_map>
int main() { std::unordered_map<int, int> xx; return 0; }
" DEF_HASHMAP)
if(DEF_HASHMAP)
  message(STATUS "C11 hash_map found")
  set(HAVE_HASHMAP "HAVE_C11_HASHMAP")
  ADD_DEFINITIONS(-DHAVE_C11_HASHMAP)
endif()

if (HAVE_HASHMAP STREQUAL "None")
  CHECK_CXX_SOURCE_COMPILES("
  #include <tr1/unordered_map>
  int main() { std::tr1::unordered_map<int, int> xx; return 0; }
  " DEF_HASHMAP)
  if(DEF_HASHMAP)
    message(STATUS "tr1/unordered_map compiles")
    set(HAVE_HASHMAP "HAVE_TR1_HASHMAP")
    ADD_DEFINITIONS(-DHAVE_TR1_HASHMAP)
  endif()
endif()

## WARNING - the hashmap checks below don't work yet. BB
if (HAVE_HASHMAP STREQUAL "None")
  CHECK_CXX_SOURCE_COMPILES("
  #include <ext/hash_map>
  int main() { __gnu_cxx::hash_map<int, int> xx; return 0; }
  " DEF_HASHMAP)
  if(DEF_HASHMAP)
    message(STATUS "__gnu_cxx ext/hash_map found")
    set(HAVE_HASHMAP "HAVE_GNU_HASHMAP")
    ADD_DEFINITIONS(-DHAVE_GNU_HASHMAP)
  endif()
endif()

if (HAVE_HASHMAP STREQUAL "None")
  message(STATUS "Standard hash_map not found. Trying ext/hash_map.")
  CHECK_CXX_SOURCE_COMPILES("
  #include <ext/hash_map>
  int main() { std::hash_map<int, int> xx; return 0; }
  " DEF_HASHMAP)
  if(DEF_HASHMAP)
    message(STATUS "ext/hash_map found")
    set(HAVE_HASHMAP "HAVE_EXT_HASHMAP")
    ADD_DEFINITIONS(-DHAVE_EXT_HASHMAP)
  else()
    message(STATUS "ext/hash_map not found. Trying stdext/hash_map.")
    CHECK_CXX_SOURCE_COMPILES("
    #include <hash_map>
    int main() { stdext::hash_map<int, int> xx; return 0; }
    " DEF_HASHMAP)
    if(DEF_HASHMAP)
      message(STATUS "stdext/hash_map found")
      set(HAVE_HASHMAP "HAVE_STDEXT_HASHMAP")
      ADD_DEFINITIONS(-DHAVE_STDEXT_HASHMAP)
    else()
      message(STATUS "stdext/hash_map not found. Trying tr1/unordered_map.")
    endif()
  endif()
endif()

if (DEF_HASHMAP)
  set(DEF_HASHMAP "#define ${HAVE_HASHMAP} 1")
else()
  message(STATUS "hash_map not found, will use map instead.")
  set(DEF_HASHMAP "")
endif()

#-----------------------------------------------------------------------
# Check for required standard C/C++ headers
#-----------------------------------------------------------------------
check_include_files(unistd.h HAVE_UNISTD_H)
check_include_files(dirent.h HAVE_DIRENT_H)
check_include_files(sys/time.h HAVE_SYS_TIME_H)
check_include_files(sys/param.h HAVE_SYS_PARAM_H)
check_include_files(values.h HAVE_VALUES_H)
check_include_files(malloc.h HAVE_MALLOC_H)
check_include_files(netdb.h HAVE_NETDB_H)
check_include_files(sys/select.h HAVE_SYS_SELECT_H)
check_include_files(sys/socket.h HAVE_SYS_SOCKET_H)
check_include_files(sys/mman.h HAVE_SYS_MMAN_H)
check_include_files(sys/ioctl.h HAVE_SYS_IOCTL_H)
check_include_files(sys/resource.h HAVE_SYS_RESOURCE_H)
check_include_files(sys/wait.h HAVE_SYS_WAIT_H)
check_include_files(sys/utsname.h HAVE_SYS_UTSNAME_H)
check_include_files(rpc/types.h HAVE_RPC_TYPES_H)
check_include_files(netinet/in.h HAVE_NETINET_IN_H)

#-----------------------------------------------------------------------
# Check for C++ standard template library headers
#-----------------------------------------------------------------------
CHECK_CXX_SOURCE_COMPILES("
#include <algorithm>
#include <vector>
#include <map>
#include <iostream>
#include <string>
int main() {
        std::vector<int> vec;
        return 0;
      }
" HAVE_STL_HEADERS)
if (HAVE_STL_HEADERS)
  message(STATUS "Standard template library headers found.")
endif()

#-----------------------------------------------------------------------
# Create the cross-platform header files
#-----------------------------------------------------------------------
include_directories(${CMAKE_CURRENT_SOURCE_DIR}/include)
include_directories(${CMAKE_CURRENT_BINARY_DIR}/include)
include_directories(${CMAKE_CURRENT_BINARY_DIR}/include/sci_defs)
configure_file(${CMAKE_CURRENT_SOURCE_DIR}/include/sci_defs/config_cmakedefs.h.in ${CMAKE_CURRENT_BINARY_DIR}/include/sci_defs/config_defs.h)
configure_file(${CMAKE_CURRENT_SOURCE_DIR}/include/sci_defs/audio_testdefs.h.in ${CMAKE_CURRENT_BINARY_DIR}/include/sci_defs/audio_defs.h)
configure_file(${CMAKE_CURRENT_SOURCE_DIR}/include/sci_defs/babel_testdefs.h.in ${CMAKE_CURRENT_BINARY_DIR}/include/sci_defs/babel_defs.h)
configure_file(${CMAKE_CURRENT_SOURCE_DIR}/include/sci_defs/bits_testdefs.h.in ${CMAKE_CURRENT_BINARY_DIR}/include/sci_defs/bits_defs.h)
configure_file(${CMAKE_CURRENT_SOURCE_DIR}/include/sci_defs/blas_testdefs.h.in ${CMAKE_CURRENT_BINARY_DIR}/include/sci_defs/blas_defs.h)
configure_file(${CMAKE_CURRENT_SOURCE_DIR}/include/sci_defs/boost_testdefs.h.in ${CMAKE_CURRENT_BINARY_DIR}/include/sci_defs/boost_defs.h)
configure_file(${CMAKE_CURRENT_SOURCE_DIR}/include/sci_defs/chromium_testdefs.h.in ${CMAKE_CURRENT_BINARY_DIR}/include/sci_defs/chromium_defs.h)
configure_file(${CMAKE_CURRENT_SOURCE_DIR}/include/sci_defs/collab_vis_testdefs.h.in ${CMAKE_CURRENT_BINARY_DIR}/include/sci_defs/collab_vis_defs.h)
configure_file(${CMAKE_CURRENT_SOURCE_DIR}/include/sci_defs/compile_testdefs.h.in ${CMAKE_CURRENT_BINARY_DIR}/include/sci_defs/compile_defs.h)
configure_file(${CMAKE_CURRENT_SOURCE_DIR}/include/sci_defs/crypto_testdefs.h.in ${CMAKE_CURRENT_BINARY_DIR}/include/sci_defs/crypto_defs.h)
configure_file(${CMAKE_CURRENT_SOURCE_DIR}/include/sci_defs/cuda_testdefs.h.in ${CMAKE_CURRENT_BINARY_DIR}/include/sci_defs/cuda_defs.h)
configure_file(${CMAKE_CURRENT_SOURCE_DIR}/include/sci_defs/dataflow_testdefs.h.in ${CMAKE_CURRENT_BINARY_DIR}/include/sci_defs/dataflow_defs.h)
configure_file(${CMAKE_CURRENT_SOURCE_DIR}/include/sci_defs/dynamic_cast_testdefs.h.in ${CMAKE_CURRENT_BINARY_DIR}/include/sci_defs/dynamic_cast_defs.h)
configure_file(${CMAKE_CURRENT_SOURCE_DIR}/include/sci_defs/environment_testdefs.h.in ${CMAKE_CURRENT_BINARY_DIR}/include/sci_defs/environment_defs.h)
configure_file(${CMAKE_CURRENT_SOURCE_DIR}/include/sci_defs/error_testdefs.h.in ${CMAKE_CURRENT_BINARY_DIR}/include/sci_defs/error_defs.h)
configure_file(${CMAKE_CURRENT_SOURCE_DIR}/include/sci_defs/exe_testdefs.h.in ${CMAKE_CURRENT_BINARY_DIR}/include/sci_defs/exe_defs.h)
configure_file(${CMAKE_CURRENT_SOURCE_DIR}/include/sci_defs/framework_testdefs.h.in ${CMAKE_CURRENT_BINARY_DIR}/include/sci_defs/framework_defs.h)
configure_file(${CMAKE_CURRENT_SOURCE_DIR}/include/sci_defs/globus_testdefs.h.in ${CMAKE_CURRENT_BINARY_DIR}/include/sci_defs/globus_defs.h)
configure_file(${CMAKE_CURRENT_SOURCE_DIR}/include/sci_defs/gperftools_testdefs.h.in ${CMAKE_CURRENT_BINARY_DIR}/include/sci_defs/gperftools_defs.h)
configure_file(${CMAKE_CURRENT_SOURCE_DIR}/include/sci_defs/hashmap_testdefs.h.in ${CMAKE_CURRENT_BINARY_DIR}/include/sci_defs/hashmap_defs.h)
configure_file(${CMAKE_CURRENT_SOURCE_DIR}/include/sci_defs/hdf5_testdefs.h.in ${CMAKE_CURRENT_BINARY_DIR}/include/sci_defs/hdf5_defs.h)
configure_file(${CMAKE_CURRENT_SOURCE_DIR}/include/sci_defs/hypre_testdefs.h.in ${CMAKE_CURRENT_BINARY_DIR}/include/sci_defs/hypre_defs.h)
configure_file(${CMAKE_CURRENT_SOURCE_DIR}/include/sci_defs/ieeefp_testdefs.h.in ${CMAKE_CURRENT_BINARY_DIR}/include/sci_defs/ieeefp_defs.h)
configure_file(${CMAKE_CURRENT_SOURCE_DIR}/include/sci_defs/image_testdefs.h.in ${CMAKE_CURRENT_BINARY_DIR}/include/sci_defs/image_defs.h)
configure_file(${CMAKE_CURRENT_SOURCE_DIR}/include/sci_defs/kepler_testdefs.h.in ${CMAKE_CURRENT_BINARY_DIR}/include/sci_defs/kepler_defs.h)
configure_file(${CMAKE_CURRENT_SOURCE_DIR}/include/sci_defs/lapack_testdefs.h.in ${CMAKE_CURRENT_BINARY_DIR}/include/sci_defs/lapack_defs.h)
configure_file(${CMAKE_CURRENT_SOURCE_DIR}/include/sci_defs/loki_testdefs.h.in ${CMAKE_CURRENT_BINARY_DIR}/include/sci_defs/loki_defs.h)
configure_file(${CMAKE_CURRENT_SOURCE_DIR}/include/sci_defs/malloc_testdefs.h.in ${CMAKE_CURRENT_BINARY_DIR}/include/sci_defs/malloc_defs.h)
configure_file(${CMAKE_CURRENT_SOURCE_DIR}/include/sci_defs/mdsplus_testdefs.h.in ${CMAKE_CURRENT_BINARY_DIR}/include/sci_defs/mdsplus_defs.h)
configure_file(${CMAKE_CURRENT_SOURCE_DIR}/include/sci_defs/mpi_testdefs.h.in ${CMAKE_CURRENT_BINARY_DIR}/include/sci_defs/mpi_defs.h)
configure_file(${CMAKE_CURRENT_SOURCE_DIR}/include/sci_defs/osx_testdefs.h.in ${CMAKE_CURRENT_BINARY_DIR}/include/sci_defs/osx_defs.h)
configure_file(${CMAKE_CURRENT_SOURCE_DIR}/include/sci_defs/papi_testdefs.h.in ${CMAKE_CURRENT_BINARY_DIR}/include/sci_defs/papi_defs.h)
configure_file(${CMAKE_CURRENT_SOURCE_DIR}/include/sci_defs/petsc_testdefs.h.in ${CMAKE_CURRENT_BINARY_DIR}/include/sci_defs/petsc_defs.h)
configure_file(${CMAKE_CURRENT_SOURCE_DIR}/include/sci_defs/ptolemy_testdefs.h.in ${CMAKE_CURRENT_BINARY_DIR}/include/sci_defs/ptolemy_defs.h)
configure_file(${CMAKE_CURRENT_SOURCE_DIR}/include/sci_defs/ruby_testdefs.h.in ${CMAKE_CURRENT_BINARY_DIR}/include/sci_defs/ruby_defs.h)
configure_file(${CMAKE_CURRENT_SOURCE_DIR}/include/sci_defs/scisock_testdefs.h.in ${CMAKE_CURRENT_BINARY_DIR}/include/sci_defs/scisock_defs.h)
configure_file(${CMAKE_CURRENT_SOURCE_DIR}/include/sci_defs/ssl_testdefs.h.in ${CMAKE_CURRENT_BINARY_DIR}/include/sci_defs/ssl_defs.h)
configure_file(${CMAKE_CURRENT_SOURCE_DIR}/include/sci_defs/stat64_testdefs.h.in ${CMAKE_CURRENT_BINARY_DIR}/include/sci_defs/stat64_defs.h)
configure_file(${CMAKE_CURRENT_SOURCE_DIR}/include/sci_defs/template_testdefs.h.in ${CMAKE_CURRENT_BINARY_DIR}/include/sci_defs/template_defs.h)
configure_file(${CMAKE_CURRENT_SOURCE_DIR}/include/sci_defs/tena_testdefs.h.in ${CMAKE_CURRENT_BINARY_DIR}/include/sci_defs/tena_defs.h)
configure_file(${CMAKE_CURRENT_SOURCE_DIR}/include/sci_defs/tena_testdefs.in ${CMAKE_CURRENT_BINARY_DIR}/include/sci_defs/tena_defs.h)
configure_file(${CMAKE_CURRENT_SOURCE_DIR}/include/sci_defs/thread_testdefs.h.in ${CMAKE_CURRENT_BINARY_DIR}/include/sci_defs/thread_defs.h)
configure_file(${CMAKE_CURRENT_SOURCE_DIR}/include/sci_defs/uintah_testdefs.h.in ${CMAKE_CURRENT_BINARY_DIR}/include/sci_defs/uintah_defs.h)
configure_file(${CMAKE_CURRENT_SOURCE_DIR}/include/sci_defs/vdt_testdefs.h.in ${CMAKE_CURRENT_BINARY_DIR}/include/sci_defs/vdt_defs.h)
configure_file(${CMAKE_CURRENT_SOURCE_DIR}/include/sci_defs/vtk_testdefs.h.in ${CMAKE_CURRENT_BINARY_DIR}/include/sci_defs/vtk_defs.h)
configure_file(${CMAKE_CURRENT_SOURCE_DIR}/include/sci_defs/visit_testdefs.h.in ${CMAKE_CURRENT_BINARY_DIR}/include/sci_defs/visit_defs.h)
configure_file(${CMAKE_CURRENT_SOURCE_DIR}/include/sci_defs/wx_testdefs.h.in ${CMAKE_CURRENT_BINARY_DIR}/include/sci_defs/wx_defs.h)
configure_file(${CMAKE_CURRENT_SOURCE_DIR}/include/sci_defs/z_testdefs.h.in ${CMAKE_CURRENT_BINARY_DIR}/include/sci_defs/z_defs.h)

#-----------------------------------------------------------------------------
# For reading JSON input files
#-----------------------------------------------------------------------------
#set(JSON_INCLUDES ${Vaango_SOURCE_DIR}/submodules/json/src)
#include_directories(${JSON_INCLUDES})

#-----------------------------------------------------------------------------
# Packages to enable (must enable packages when building core for now)
set(LOAD_PACKAGE "Vaango" CACHE string "Building Vaango package by default.")
set(HANDLED_PACKAGE_Vaango "YES")

include_directories(
  ${PETSC_INCLUDES}
  ${HYPRE_INCLUDE}
  ${XML2_INCLUDE}
)

include_directories(
  ${Vaango_SOURCE_DIR}
  ${CMAKE_CURRENT_BINARY_DIR}
)

#-------------------------------------------------------------------------
# Set up other custom configurations
# BB: TODO* Clean up the mess above and move into setup_* scripts
#-------------------------------------------------------------------------
#include(${CMAKE_SOURCE_DIR}/cmake/setup_custom_targets.cmake)

#=========================================================================
# For compliation, installation, and regression testing
#=========================================================================
MESSAGE(STATUS "")
MESSAGE(STATUS "Configuring done. Adding subdirectories.")

#------------------------------------------------------------------------
# Add main sources
#------------------------------------------------------------------------
add_subdirectory(Core)
add_subdirectory(CCA)
add_subdirectory(StandAlone)

#----------------------------------------------------------------------------------
# Regression testing
#----------------------------------------------------------------------------------
if (EXISTS ${CMAKE_SOURCE_DIR}/R_Tester/CMakeLists.txt)
  set(HAVE_REGRESSION_TESTS TRUE)
endif()
if (HAVE_REGRESSION_TESTS)
  add_subdirectory(R_Tester)
endif()

#----------------------------------------------------------------------------------
# Unit testing (CTest)
#----------------------------------------------------------------------------------
#enable_testing()
#add_test(NAME create_gold_standards 
#  COMMAND ${CMAKE_COMMAND} 
#   -D Vaango_SOURCE_DIR=${CMAKE_CURRENT_SOURCE_DIR}
#   -D Vaango_BINARY_DIR=${CMAKE_CURRENT_BINARY_DIR}
#   -P ${Vaango_SOURCE_DIR}/cmake/Macros/goldstandards.cmake)
#set_tests_properties(create_gold_standards PROPERTIES ENVIRONMENT
#  "PYTHONPATH=${Vaango_SOURCE_DIR}/R_Tester/toplevel;${Vaango_SOURCE_DIR}/R_Tester")

#----------------------------------------------------------------------------------
# Unit testing (googletests)
#----------------------------------------------------------------------------------
if (USE_CLANG)
  set(CMAKE_CXX_COMPILER "/usr/local/bin/clang++")
endif ()
set(gtest_force_shared_crt ON CACHE BOOL "" FORCE)
add_subdirectory(submodules)
<|MERGE_RESOLUTION|>--- conflicted
+++ resolved
@@ -341,16 +341,7 @@
 # DON'T USE find_library - many machine's paths are compiler specific.  The *right* thing would be
 #   to compile a program looking for the fortran lib, but this is probably good enough
 if(HAVE_CRAYFTN)
-<<<<<<< HEAD
-  #set(F_LIBRARY ftn CACHE string "fortran library")
   #find_library(F_LIBRARY NAMES ftn)
-  #if(F_LIBRARY-NOTFOUND)
-  #  message(STATUS "ftn library not found")
-  #  set(F_LIBRARY gfortran)
-  #endif(F_LIBRARY-NOTFOUND)
-=======
-  #find_library(F_LIBRARY NAMES ftn)
->>>>>>> 843b77f5
   set(F_LIBRARY "" CACHE string "fortran library")
   set(FORTRAN_UNDERSCORE end CACHE string "What type of fortran underscore style - linux,end,none")
   set(DEF_FORTRAN_UNDERSCORE "#define FORTRAN_UNDERSCORE_END")
@@ -397,12 +388,6 @@
   message(FATAL_ERROR "Cannot find fortran library")
 endif()
 
-<<<<<<< HEAD
-#if(NOT F_LIBRARY)
-#  message(FATAL_ERROR "Cannot find fortran library")
-#endif(NOT F_LIBRARY)
-=======
->>>>>>> 843b77f5
 
 #--------------------------------------------------
 # Set the local module path
